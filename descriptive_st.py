--- conflicted
+++ resolved
@@ -10,7 +10,6 @@
 from utils import *
 from vgg16 import Vgg16
 
-<<<<<<< HEAD
 def compute_style_loss(loss_fn, gram_style, gram_new_image, weights):
     style_loss = 0.0
 
@@ -22,28 +21,6 @@
 
 def compute_content_loss(loss_fn, content_features, new_image_features):
     return loss_fn(content_features, new_image_features) / 2
-=======
-#La Loss MSE pytorch fait une moyenne. Relire le papier pour s'assurer de ce qu'on veut, ainsi que la doc de pytorch.
-
-
-
-def compute_layer_style_loss(loss_fn, gram_style, gram_new_image):
-    c,h,w = gram_new_image.shape
-    #c = number of channels
-    #h,w = height, width of generated image in this channel
-    return loss_fn(gram_new_image, gram_style)/(4*(c*h*w)**2)
-    
-def compute_total_style_loss(loss_fn, gram_styles, gram_new_images):
-    style_loss = 0.0
-
-    for j in range(len(gram_styles)):
-        style_loss += compute_layer_style_loss(loss_fn,gram_new_images[j], gram_styles[j])
-    return style_loss / len(gram_styles)
-
-
-def compute_content_loss(loss_fn, content_features, new_image_features):
-    return loss_fn(content_features, new_image_features)/2
->>>>>>> 80918ad8
 
 
 def main(args):
@@ -78,7 +55,6 @@
     style_gram = [gram(fmap) for fmap in style_features[:-1]] #pour style loss comme pour content loss, on ne calcule que les features qui nous intéressent.
 
     new_image = torch.rand((3, args.image_size, args.image_size)).unsqueeze(0).to(device)
-<<<<<<< HEAD
     new_image = transforms.Normalize(mean=IMAGENET_MEAN, std=IMAGENET_STD)(new_image)
     new_image.requires_grad_(True)
 
@@ -90,35 +66,15 @@
         optimizer.zero_grad()
         img_features = model(new_image)
         wghts = [(f.shape[1] * f.shape[2] * f.shape[3]) for f in img_features[:-1]]
-=======
-    new_image.requires_grad_(True) #operations on this tensor are now saved.
 
-    optimizer = Adam([new_image], args.lr) # j'aurais pensé qu'il faudrait écrire Adam(model.parameters(), args.lr), mais ça ne marche pas.
-    step_scheduler = StepLR(optimizer,step_size=400, gamma=0.98) #tried with different values of gamma, ranging from 0.02 to 0.98, as well as step size, from 10 tto 400. Doesn't change much: enormous content style loss, small but not converging style loss.
-    loss_mse = torch.nn.MSELoss(reduction='sum') #reduction='sum' pour ne pas diviser le résultat par n.
-    
-    
-    for i in tqdm(range(args.iterations), desc="Performing style transfer"): #peut-être ajouter un "file"
-        optimizer.zero_grad()    
-    
-        img_features = model(new_image) #img_features.size = torch.Size([1, 3, 256, 256]). De plus, la new_image change à chaque fois via la ligne de code requires_grad.
->>>>>>> 80918ad8
         img_gram = [gram(fmap) for fmap in img_features[:-1]]
         content_loss = compute_content_loss(loss_fn=loss_mse,
-<<<<<<< HEAD
                                             content_features=content_feats,
                                             new_image_features=img_features[-1])
         style_loss = compute_style_loss(loss_fn=loss_mse,
                                         gram_style=style_gram,
                                         gram_new_image=img_gram,
                                         weights=wghts)
-=======
-                                            content_features=content_features[-1], #la clase vgg16 met bien la sortie de la couche 4_2 - soit celle qui nous intéresse pour la content loss- en dernier pour descriptive_st.
-                                            new_image_features=img_features[-1][0]) 
-        style_loss = compute_total_style_loss(loss_fn=loss_mse,
-                                        gram_styles=style_gram,
-                                        gram_new_images=img_gram)
->>>>>>> 80918ad8
 
         loss = args.content_weight * content_loss + args.style_weight * style_loss
         
@@ -155,20 +111,12 @@
     parser.add_argument(
         "--lr",
         type=float,
-<<<<<<< HEAD
         default=1e-1,
-=======
-        default=8, #avec un learning rate élevé (8 dans descriptive_training)
->>>>>>> 80918ad8
         help="Learning rate used during optimization.")
     parser.add_argument(
         "--iterations",
         type=int,
-<<<<<<< HEAD
         default=4600,
-=======
-        default=2000,
->>>>>>> 80918ad8
         help="Number of iterations.")
     parser.add_argument(
         "--style-weight",
@@ -178,11 +126,7 @@
     parser.add_argument(
         "--content-weight",
         type=float,
-<<<<<<< HEAD
         default=1e0,
-=======
-        default=1,
->>>>>>> 80918ad8
         help="Weight given to the content loss.")
 
     args = parser.parse_args()
